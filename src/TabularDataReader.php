--- conflicted
+++ resolved
@@ -71,11 +71,7 @@
      *
      * @param array<string> $header an optional header to use instead of the CSV document header
      *
-<<<<<<< HEAD
-     * @return Iterator<array<string|null>>
-=======
      * @return Iterator<array-key,array<string|null>>
->>>>>>> 607efb47
      */
     public function getRecords(array $header = []): Iterator;
 
