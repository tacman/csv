--- conflicted
+++ resolved
@@ -6,17 +6,16 @@
 
 ### Added
 
-<<<<<<< HEAD
 - Adding support for controlling empty record presence in `Reader::getRecords` return value.
     - `Reader::preserveEmptyRecord`
     - `Reader::skipEmptyRecord`
     - `Reader::isEmptyRecordSkipped`
-=======
+
 - Support for disabling/enabling BOM stripping via adding:
     - `AbstractCsv::skipInputBOM`
     - `AbstractCsv::preserveInputBOM`
     - `AbstractCsv::isInputBOMSkipped`
->>>>>>> 4c67e53f
+
 
 ### Deprecated
 
